--- conflicted
+++ resolved
@@ -69,14 +69,9 @@
 [paper](https://arxiv.org/abs/1606.07792), the expression for the architecture
 without a ``deephead`` component can be formulated as:
 
-<<<<<<< HEAD
-$pred = \sigma(W_{wide}^{T}[x,\phi(x)] + W_{deeptabular}^{T}a_{deeptabular}^{l_f} + W_{deeptext}^{T}a_{deeptext}^{l_f} + W_{deepimage}^{l_f} + b)$
-=======
 $$
 pred = \sigma(W^{T}_{wide}[x,\phi(x)] + W^{T}_{deeptabular}a^{l_f}_{deeptabular} + W^{T}_{deeptext}a^{l_f}_{deeptext} + W^{T}_{deepimage}a^{l_f}_{deepimage} + b)
 $$
-
->>>>>>> 1c8709f0
 
 
 Where $W$ are the weight matrices applied to the wide model and to the final
@@ -92,13 +87,9 @@
 While if there is a ``deephead`` component, the previous expression turns
 into:
 
-<<<<<<< HEAD
-$pred = \sigma(W_{wide}^{T}[x,\phi(x)] + W_{deephead}^{T}a_{deephead}^{l_f} + b)$
-=======
 $$
 pred = \sigma(W^{T}_{wide}[x,\phi(x)] + W^{T}_{deephead}a^{l_f}_{deephead} + b)
 $$
->>>>>>> 1c8709f0
 
 It is perfectly possible to use custom models (and not necessarily those in
 the library) as long as the the custom models have an attribute called
