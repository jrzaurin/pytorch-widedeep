--- conflicted
+++ resolved
@@ -70,16 +70,6 @@
 from torch.optim.lr_scheduler import _LRScheduler
 from torch.utils.data.dataloader import DataLoader
 
-<<<<<<< HEAD
-from pytorch_widedeep.models import WideDeep
-from pytorch_widedeep.bayesian_models import BayesianWide, BayesianTabMlp
-from pytorch_widedeep.models.tabular.tabnet.sparsemax import (
-    Entmax15,
-    Sparsemax,
-)
-from pytorch_widedeep.bayesian_models._base_bayesian_model import (
-    BaseBayesianModel,
-=======
 from pytorch_widedeep.models import (
     SAINT,
     TabMlp,
@@ -95,7 +85,6 @@
     SelfAttentionMLP,
     TabResnetDecoder,
     ContextAttentionMLP,
->>>>>>> 0d956f2b
 )
 
 ListRules = Collection[Callable[[str], str]]
