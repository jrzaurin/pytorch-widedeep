"""
NLP data processing; tokenizes text and creates vocab indexes

I have directly copied and paste part of OF THE TRANSFORMS.PY FASTAI LIBRARY.
I only need the Tokenizer and the Vocab classes which are both in this module.
This way I avoid extra dependencies.

Credit for the code here to Jeremy Howard and the fastai team
"""

import os
import re
import html
import pickle
from collections import Counter, defaultdict
from concurrent.futures.process import ProcessPoolExecutor

import spacy
from spacy.symbols import ORTH

from pytorch_widedeep.wdtypes import (
    Any,
    List,
    Match,
    Tokens,
    Callable,
    Optional,
    ListRules,
    Collection,
    SimpleNamespace,
)


def partition(a: Collection, sz: int) -> List[Collection]:
    "Split iterables `a` in equal parts of size `sz`"
    return [a[i : i + sz] for i in range(0, len(a), sz)]  # type: ignore


def partition_by_cores(a: Collection, n_cpus: int) -> List[Collection]:
    "Split data in `a` equally among `n_cpus` cores"
    return partition(a, len(a) // n_cpus + 1)


def ifnone(a: Any, b: Any) -> Any:
    "`a` if `a` is not None, otherwise `b`."
    return b if a is None else a


def num_cpus() -> Optional[int]:
    "Get number of cpus"
    try:
        return len(os.sched_getaffinity(0))  # type: ignore[attr-defined]
    except AttributeError:
        return os.cpu_count()


_default_cpus = min(16, num_cpus())
defaults = SimpleNamespace(
    cpus=_default_cpus, cmap="viridis", return_fig=False, silent=False
)

__all__ = [
    "BaseTokenizer",
    "SpacyTokenizer",
    "Tokenizer",
    "Vocab",
    "fix_html",
    "replace_all_caps",
    "replace_rep",
    "replace_wrep",
    "rm_useless_spaces",
    "spec_add_spaces",
    "BOS",
    "EOS",
    "FLD",
    "UNK",
    "PAD",
    "TK_MAJ",
    "TK_UP",
    "TK_REP",
    "TK_REP",
    "TK_WREP",
    "deal_caps",
]

BOS, EOS, FLD, UNK, PAD = "xxbos", "xxeos", "xxfld", "xxunk", "xxpad"
TK_MAJ, TK_UP, TK_REP, TK_WREP = "xxmaj", "xxup", "xxrep", "xxwrep"
defaults.text_spec_tok = [UNK, PAD, BOS, EOS, FLD, TK_MAJ, TK_UP, TK_REP, TK_WREP]


class BaseTokenizer:
    """Basic class for a tokenizer function."""

    def __init__(self, lang: str):
        self.lang = lang

    def tokenizer(self, t: str) -> List[str]:
        return t.split(" ")

    def add_special_cases(self, toks: Collection[str]):
        pass


class SpacyTokenizer(BaseTokenizer):
    def __init__(self, lang: str):
        """Wrapper around a spacy tokenizer to make it a `BaseTokenizer`.

        Parameters
        ----------
        lang: str
            Language of the text to be tokenized
        """
        self.tok = spacy.blank(lang)

    def tokenizer(self, t: str):
        """Runs ``Spacy``'s ``tokenizer``

        Parameters
        ----------
        t: str
            text to be tokenized
        """
        return [t.text for t in self.tok.tokenizer(t)]

    def add_special_cases(self, toks: Collection[str]):
        """Runs ``Spacy``'s ``add_special_case`` method

        Parameters
        ----------
        toks: Collection
            `List`, `Tuple`, `Set` or `Dictionary` where the values are
            strings that are the special cases to add to the tokenizer
        """
        for w in toks:
            self.tok.tokenizer.add_special_case(w, [{ORTH: w}])  # type: ignore[union-attr]


def spec_add_spaces(t: str) -> str:
    "Add spaces around / and # in `t`. \n"
    return re.sub(r"([/#\n])", r" \1 ", t)


def rm_useless_spaces(t: str) -> str:
    "Remove multiple spaces in `t`."
    return re.sub(" {2,}", " ", t)


def replace_rep(t: str) -> str:
    "Replace repetitions at the character level in `t`."

    def _replace_rep(m: Match[str]) -> str:
        c, cc = m.groups()
        return f" {TK_REP} {len(cc)+1} {c} "

    re_rep = re.compile(r"(\S)(\1{3,})")
    return re_rep.sub(_replace_rep, t)


def replace_wrep(t: str) -> str:
    "Replace word repetitions in `t`."

    def _replace_wrep(m: Match[str]) -> str:
        c, cc = m.groups()
        return f" {TK_WREP} {len(cc.split())+1} {c} "

    re_wrep = re.compile(r"(\b\w+\W+)(\1{3,})")
    return re_wrep.sub(_replace_wrep, t)


def fix_html(x: str) -> str:
    "List of replacements from html strings in `x`."
    re1 = re.compile(r"  +")
    x = (
        x.replace("#39;", "'")
        .replace("amp;", "&")
        .replace("#146;", "'")
        .replace("nbsp;", " ")
        .replace("#36;", "$")
        .replace("\\n", "\n")
        .replace("quot;", "'")
        .replace("<br />", "\n")
        .replace('\\"', '"')
        .replace("<unk>", UNK)
        .replace(" @.@ ", ".")
        .replace(" @-@ ", "-")
        .replace(" @,@ ", ",")
        .replace("\\", " \\ ")
    )
    return re1.sub(" ", html.unescape(x))


def replace_all_caps(x: Collection[str]) -> Collection[str]:
    "Replace tokens in ALL CAPS in `x` by their lower version and add `TK_UP` before."
    res = []
    for t in x:
        if t.isupper() and len(t) > 1:
            res.append(TK_UP)
            res.append(t.lower())
        else:
            res.append(t)
    return res


def deal_caps(x: Collection[str]) -> Collection[str]:
    "Replace all Capitalized tokens in `x` by their lower version and add `TK_MAJ` before."
    res = []
    for t in x:
        if t == "":
            continue
        if t[0].isupper() and len(t) > 1 and t[1:].islower():
            res.append(TK_MAJ)
        res.append(t.lower())
    return res


defaults.text_pre_rules = [
    fix_html,
    replace_rep,
    replace_wrep,
    spec_add_spaces,
    rm_useless_spaces,
]
defaults.text_post_rules = [replace_all_caps, deal_caps]


class Tokenizer:
    r"""Class to combine a series of rules and a tokenizer function to tokenize
    text with multiprocessing.

    Setting some of the parameters of this class require perhaps some
    familiarity with the source code.

    Parameters
    ----------
    tok_func: Callable, default = ``SpacyTokenizer``
        Tokenizer Object. See `pytorch_widedeep.utils.fastai_transforms.SpacyTokenizer`
    lang: str, default = "en"
        Text's Language
    pre_rules: ListRules, Optional, default = None
<<<<<<< HEAD
        Custom type: ``Collection[Callable[[str], str]]``.
        see  `pytorch_widedeep.wdtypes`. Preprocessing Rules
    post_rules: ListRules, Optional, default = None
        Custom type: ``Collection[Callable[[str], str]]``.
        see `pytorch_widedeep.wdtypes`. Postprocessing Rules
=======
        Custom type: ``Collection[Callable[[str], str]]``. These are
        `Callable` objects that will be applied to the text (str) directly as
        `rule(tok)` before being tokenized.
    post_rules: ListRules, Optional, default = None
        Custom type: ``Collection[Callable[[str], str]]``. These are
        `Callable` objects that will be applied to the tokens as
        `rule(tokens)` after the text has been tokenized.
>>>>>>> 0d956f2b
    special_cases: Collection, Optional, default= None
        special cases to be added to the tokenizer via ``Spacy``'s
        ``add_special_case`` method
    n_cpus: int, Optional, default = None
        number of CPUs to used during the tokenization process
    """

    def __init__(
        self,
        tok_func: Callable = SpacyTokenizer,
        lang: str = "en",
        pre_rules: Optional[ListRules] = None,
        post_rules: Optional[ListRules] = None,
        special_cases: Optional[Collection[str]] = None,
        n_cpus: Optional[int] = None,
    ):
        self.tok_func, self.lang, self.special_cases = tok_func, lang, special_cases
        self.pre_rules = ifnone(pre_rules, defaults.text_pre_rules)
        self.post_rules = ifnone(post_rules, defaults.text_post_rules)
        self.special_cases = (
            special_cases if special_cases is not None else defaults.text_spec_tok
        )
        self.n_cpus = ifnone(n_cpus, defaults.cpus)

    def __repr__(self) -> str:
        res = f"Tokenizer {self.tok_func.__name__} in {self.lang} with the following rules:\n"
        for rule in self.pre_rules:
            res += f" - {rule.__name__}\n"
        for rule in self.post_rules:
            res += f" - {rule.__name__}\n"
        return res

    def process_text(self, t: str, tok: BaseTokenizer) -> List[str]:
        r"""Process and tokenize one text ``t`` with tokenizer ``tok``.

        Parameters
        ----------
        t: str
            text to be processed and tokenized
        tok: ``BaseTokenizer``
            Instance of `BaseTokenizer`. See
            `pytorch_widedeep.utils.fastai_transforms.BaseTokenizer`

        Returns
        -------
        List[str]
            List of tokens
        """
        for rule in self.pre_rules:
            t = rule(t)
        toks = tok.tokenizer(t)
        for rule in self.post_rules:
            toks = rule(toks)
        return toks

    def _process_all_1(self, texts: Collection[str]) -> List[List[str]]:
        """Process a list of ``texts`` in one process."""

        tok = self.tok_func(self.lang)
        if self.special_cases:
            tok.add_special_cases(self.special_cases)
        return [self.process_text(str(t), tok) for t in texts]

    def process_all(self, texts: Collection[str]) -> List[List[str]]:
        r"""Process a list of texts. Parallel execution of ``process_text``.

        Examples
        --------
        >>> from pytorch_widedeep.utils import Tokenizer
        >>> texts = ['Machine learning is great', 'but building stuff is even better']
        >>> tok = Tokenizer()
        >>> tok.process_all(texts)
        [['xxmaj', 'machine', 'learning', 'is', 'great'], ['but', 'building', 'stuff', 'is', 'even', 'better']]

        :information_source: **NOTE**:
        Note the token ``TK_MAJ`` (`xxmaj`), used to indicate the
        next word begins with a capital in the original text. For more
        details of special tokens please see the [``fastai`` docs](https://docs.fast.ai/text.core.html#Tokenizing).

        Returns
        -------
        List[List[str]]
            List containing lists of tokens. One list per "_document_"

        """

        if self.n_cpus <= 1:
            return self._process_all_1(texts)
        with ProcessPoolExecutor(self.n_cpus) as e:
            return sum(
                e.map(self._process_all_1, partition_by_cores(texts, self.n_cpus)), []
            )


class Vocab:
    r"""Contains the correspondence between numbers and tokens.

    Parameters
    ----------
    itos: Collection
        `index to str`. Collection of strings that are the tokens of the
        vocabulary

    Attributes
    ----------
    stoi: defaultdict
        `str to index`. Dictionary containing the tokens of the vocabulary and
        their corresponding index
    """

    def __init__(self, itos: Collection[str]):
        self.itos = itos
        self.stoi = defaultdict(int, {v: k for k, v in enumerate(self.itos)})

    def numericalize(self, t: Collection[str]) -> List[int]:
        """Convert a list of tokens ``t`` to their ids.

        Returns
        -------
        List[int]
            List of '_numericalsed_' tokens
        """
        return [self.stoi[w] for w in t]

    def textify(self, nums: Collection[int], sep=" ") -> List[str]:
        """Convert a list of ``nums`` (or indexes) to their tokens.

        Returns
        -------
        List[str]
            List of tokens
        """
        return sep.join([self.itos[i] for i in nums]) if sep is not None else [self.itos[i] for i in nums]  # type: ignore

    def __getstate__(self):
        return {"itos": self.itos}

    def __setstate__(self, state: dict):
        self.itos = state["itos"]
        self.stoi = defaultdict(int, {v: k for k, v in enumerate(self.itos)})

    def save(self, path):
        """Save the  attribute ``self.itos`` in ``path``"""
        pickle.dump(self.itos, open(path, "wb"))

    @classmethod
    def create(cls, tokens: Tokens, max_vocab: int, min_freq: int) -> "Vocab":
        r"""Create a vocabulary object from a set of tokens.

        Parameters
        ----------
        tokens: Tokens
            Custom type: ``Collection[Collection[str]]``  see
            `pytorch_widedeep.wdtypes`. Collection of collection of
            strings (e.g. list of tokenized sentences)
        max_vocab: int
            maximum vocabulary size
        min_freq: int
            minimum frequency that a token has to appear to be part of the
            vocabulary

        Examples
        --------
        >>> from pytorch_widedeep.utils import Tokenizer, Vocab
        >>> texts = ['Machine learning is great', 'but building stuff is even better']
        >>> tokens = Tokenizer().process_all(texts)
        >>> vocab = Vocab.create(tokens, max_vocab=18, min_freq=1)
        >>> vocab.numericalize(['machine', 'learning', 'is', 'great'])
        [10, 11, 9, 12]
        >>> vocab.textify([10, 11, 9, 12])
        'machine learning is great'

        :information_source: **NOTE**:
        Note the many special tokens that ``fastai``'s' tokenizer adds. These
        are particularly useful when building Language models and/or in
        classification/Regression tasks. Please see the [``fastai`` docs](https://docs.fast.ai/text.core.html#Tokenizing).

        Returns
        -------
        Vocab
            An instance of a `Vocab` object
        """
        freq = Counter(p for o in tokens for p in o)
        itos = [o for o, c in freq.most_common(max_vocab) if c >= min_freq]
        for o in reversed(defaults.text_spec_tok):
            if o in itos:
                itos.remove(o)
            itos.insert(0, o)
        itos = itos[:max_vocab]
        if (
            len(itos) < max_vocab
        ):  # Make sure vocab size is a multiple of 8 for fast mixed precision training
            while len(itos) % 8 != 0:
                itos.append("xxfake")
        return cls(itos)

    @classmethod
    def load(cls, path):
        """Load an intance of `Vocab` contained in ``path``"""
        itos = pickle.load(open(path, "rb"))
        return cls(itos)<|MERGE_RESOLUTION|>--- conflicted
+++ resolved
@@ -103,7 +103,7 @@
 
 class SpacyTokenizer(BaseTokenizer):
     def __init__(self, lang: str):
-        """Wrapper around a spacy tokenizer to make it a `BaseTokenizer`.
+        """Wrapper around a spacy tokenizer to make it a :obj:`BaseTokenizer`.
 
         Parameters
         ----------
@@ -237,13 +237,6 @@
     lang: str, default = "en"
         Text's Language
     pre_rules: ListRules, Optional, default = None
-<<<<<<< HEAD
-        Custom type: ``Collection[Callable[[str], str]]``.
-        see  `pytorch_widedeep.wdtypes`. Preprocessing Rules
-    post_rules: ListRules, Optional, default = None
-        Custom type: ``Collection[Callable[[str], str]]``.
-        see `pytorch_widedeep.wdtypes`. Postprocessing Rules
-=======
         Custom type: ``Collection[Callable[[str], str]]``. These are
         `Callable` objects that will be applied to the text (str) directly as
         `rule(tok)` before being tokenized.
@@ -251,7 +244,6 @@
         Custom type: ``Collection[Callable[[str], str]]``. These are
         `Callable` objects that will be applied to the tokens as
         `rule(tokens)` after the text has been tokenized.
->>>>>>> 0d956f2b
     special_cases: Collection, Optional, default= None
         special cases to be added to the tokenizer via ``Spacy``'s
         ``add_special_case`` method
@@ -450,6 +442,6 @@
 
     @classmethod
     def load(cls, path):
-        """Load an intance of `Vocab` contained in ``path``"""
+        """Load an intance of :obj:`Vocab` contained in ``path``"""
         itos = pickle.load(open(path, "rb"))
         return cls(itos)