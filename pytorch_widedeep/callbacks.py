"""
Code here is mostly based on the code from the torchsample and Keras packages

CREDIT TO THE TORCHSAMPLE AND KERAS TEAMS
"""
import os
import datetime
import warnings

import numpy as np
import torch
from torch.optim.lr_scheduler import ReduceLROnPlateau

from pytorch_widedeep.metrics import MultipleMetrics
from pytorch_widedeep.wdtypes import Any, Dict, List, Optional, Optimizer


def _get_current_time():
    return datetime.datetime.now().strftime("%B %d, %Y - %I:%M%p")


def _is_metric(monitor: str):
    # We assume no one will use f3 or more
    if any([s in monitor for s in ["acc", "prec", "rec", "fscore", "f1", "f2"]]):
        return True
    else:
        return False


class CallbackContainer(object):
    """
    Container holding a list of callbacks.
    """

    def __init__(self, callbacks: Optional[List] = None, queue_length: int = 10):
        instantiated_callbacks = []
        if callbacks is not None:
            for callback in callbacks:
                if isinstance(callback, type):
                    instantiated_callbacks.append(callback())
                else:
                    instantiated_callbacks.append(callback)
        self.callbacks = [c for c in instantiated_callbacks]
        self.queue_length = queue_length

    def set_params(self, params):
        for callback in self.callbacks:
            callback.set_params(params)

    def set_model(self, model: Any):
        self.model = model
        for callback in self.callbacks:
            callback.set_model(model)

    def set_trainer(self, trainer: Any):
        self.trainer = trainer
        for callback in self.callbacks:
            callback.set_trainer(trainer)

    def on_epoch_begin(self, epoch: int, logs: Optional[Dict] = None):
        logs = logs or {}
        for callback in self.callbacks:
            callback.on_epoch_begin(epoch, logs)

    def on_epoch_end(
        self, epoch: int, logs: Optional[Dict] = None, metric: Optional[float] = None
    ):
        logs = logs or {}
        for callback in self.callbacks:
            callback.on_epoch_end(epoch, logs, metric)

    def on_batch_begin(self, batch: int, logs: Optional[Dict] = None):
        logs = logs or {}
        for callback in self.callbacks:
            callback.on_batch_begin(batch, logs)

    def on_batch_end(self, batch: int, logs: Optional[Dict] = None):
        logs = logs or {}
        for callback in self.callbacks:
            callback.on_batch_end(batch, logs)

    def on_train_begin(self, logs: Optional[Dict] = None):
        logs = logs or {}
        logs["start_time"] = _get_current_time()
        for callback in self.callbacks:
            callback.on_train_begin(logs)

    def on_train_end(self, logs: Optional[Dict] = None):
        logs = logs or {}
        # logs['final_loss'] = self.model.history.epoch_losses[-1],
        # logs['best_loss'] = min(self.model.history.epoch_losses),
        # logs['stop_time'] = _get_current_time()
        for callback in self.callbacks:
            callback.on_train_end(logs)

    def on_eval_begin(self, logs: Optional[Dict] = None):
        # at the moment only used to reset metrics before eval
        logs = logs or {}
        for callback in self.callbacks:
            callback.on_eval_begin(logs)


class Callback(object):
    """
    Base class used to build new callbacks.
    """

    def __init__(self):
        pass

    def set_params(self, params):
        self.params = params

    def set_model(self, model: Any):
        self.model = model

    def set_trainer(self, trainer: Any):
        self.trainer = trainer

    def on_epoch_begin(self, epoch: int, logs: Optional[Dict] = None):
        pass

    def on_epoch_end(
        self, epoch: int, logs: Optional[Dict] = None, metric: Optional[float] = None
    ):
        pass

    def on_batch_begin(self, batch: int, logs: Optional[Dict] = None):
        pass

    def on_batch_end(self, batch: int, logs: Optional[Dict] = None):
        pass

    def on_train_begin(self, logs: Optional[Dict] = None):
        pass

    def on_train_end(self, logs: Optional[Dict] = None):
        pass

    def on_eval_begin(self, logs: Optional[Dict] = None):
        # at the moment only used to reset metrics before eval
        pass


class History(Callback):
    r"""Saves the metrics in the `history` attribute of the `Trainer`.

    This callback runs by default within `Trainer`, therefore, should not
    be passed to the `Trainer`. It is included here just for completion.
    """

    def on_train_begin(self, logs: Optional[Dict] = None):
        self.trainer.history = {}

    def on_epoch_end(
        self, epoch: int, logs: Optional[Dict] = None, metric: Optional[float] = None
    ):
        logs = logs or {}
        for k, v in logs.items():
            if isinstance(v, np.ndarray):
                v = v.tolist()
            if isinstance(v, list) and len(v) > 1:
                for i in range(len(v)):
                    self.trainer.history.setdefault(k + "_" + str(i), []).append(v[i])
            else:
                self.trainer.history.setdefault(k, []).append(v)


class LRShedulerCallback(Callback):
    r"""Callback for the learning rate schedulers to take a step

    This callback runs by default within `Trainer`, therefore, should not
    be passed to the `Trainer`. It is included here just for completion.
    """

    def on_batch_end(self, batch: int, logs: Optional[Dict] = None):
        if self.trainer.lr_scheduler is not None:
            if self._multiple_scheduler():
                for (
                    model_name,
                    scheduler,
                ) in self.trainer.lr_scheduler._schedulers.items():
                    if self._is_cyclic(model_name):
                        scheduler.step()
            elif self.trainer.cyclic_lr:
                self.trainer.lr_scheduler.step()

    def on_epoch_end(
        self, epoch: int, logs: Optional[Dict] = None, metric: Optional[float] = None
    ):
        if self.trainer.lr_scheduler is not None:
            if self._multiple_scheduler():
                for (
                    model_name,
                    scheduler,
                ) in self.trainer.lr_scheduler._schedulers.items():
                    if not self._is_cyclic(model_name):
                        if isinstance(scheduler, ReduceLROnPlateau):
                            scheduler.step(metric)
                        else:
                            scheduler.step()
            elif not self.trainer.cyclic_lr:
                if isinstance(self.trainer.lr_scheduler, ReduceLROnPlateau):
                    self.trainer.lr_scheduler.step(metric)
                else:
                    self.trainer.lr_scheduler.step()

    def _multiple_scheduler(self):
        return self.trainer.lr_scheduler.__class__.__name__ == "MultipleLRScheduler"

    def _is_cyclic(self, model_name: str):
        return (
            self._has_scheduler(model_name)
            and "cycl"
            in self.trainer.lr_scheduler._schedulers[
                model_name
            ].__class__.__name__.lower()
        )

    def _has_scheduler(self, model_name: str):
        return model_name in self.trainer.lr_scheduler._schedulers


class MetricCallback(Callback):
    r"""Callback that resets the metrics (if any metric is used)

    This callback runs by default within `Trainer`, therefore, should not
    be passed to the `Trainer`. It is included here just for completion.
    """

    def __init__(self, container: MultipleMetrics):
        self.container = container

    def on_epoch_begin(self, epoch: int, logs: Optional[Dict] = None):
        self.container.reset()

    def on_eval_begin(self, logs: Optional[Dict] = None):
        self.container.reset()


class LRHistory(Callback):
    r"""Saves the learning rates during training in the `lr_history` attribute
    of the `Trainer`.

    Callbacks are passed as input parameters to the `Trainer` class. See
    `pytorch_widedeep.trainer.Trainer`

    Parameters
    ----------
    n_epochs: int
        number of training epochs

    Examples
    --------
    >>> from pytorch_widedeep.callbacks import LRHistory
    >>> from pytorch_widedeep.models import TabMlp, Wide, WideDeep
    >>> from pytorch_widedeep.training import Trainer
    >>>
    >>> embed_input = [(u, i, j) for u, i, j in zip(["a", "b", "c"][:4], [4] * 3, [8] * 3)]
    >>> column_idx = {k: v for v, k in enumerate(["a", "b", "c"])}
    >>> wide = Wide(10, 1)
    >>> deep = TabMlp(mlp_hidden_dims=[8, 4], column_idx=column_idx, cat_embed_input=embed_input)
    >>> model = WideDeep(wide, deep)
    >>> trainer = Trainer(model, objective="regression", callbacks=[LRHistory(n_epochs=10)])
    """

    def __init__(self, n_epochs: int):
        super(LRHistory, self).__init__()
        self.n_epochs = n_epochs

    def on_epoch_begin(self, epoch: int, logs: Optional[Dict] = None):
        if epoch == 0 and self.trainer.lr_scheduler is not None:
            self.trainer.lr_history = {}
            if self._multiple_scheduler():
                self._save_group_lr_mulitple_scheduler(step_location="on_epoch_begin")
            else:
                self._save_group_lr(self.trainer.optimizer)

    def on_batch_end(self, batch: int, logs: Optional[Dict] = None):
        if self.trainer.lr_scheduler is not None:
            if self._multiple_scheduler():
                self._save_group_lr_mulitple_scheduler(step_location="on_batch_end")
            elif self.trainer.cyclic_lr:
                self._save_group_lr(self.trainer.optimizer)

    def on_epoch_end(
        self, epoch: int, logs: Optional[Dict] = None, metric: Optional[float] = None
    ):
        if epoch != (self.n_epochs - 1) and self.trainer.lr_scheduler is not None:
            if self._multiple_scheduler():
                self._save_group_lr_mulitple_scheduler(step_location="on_epoch_end")
            elif not self.trainer.cyclic_lr:
                self._save_group_lr(self.trainer.optimizer)

    def _save_group_lr_mulitple_scheduler(self, step_location: str):
        for model_name, opt in self.trainer.optimizer._optimizers.items():
            if step_location == "on_epoch_begin":
                self._save_group_lr(opt, model_name)
            if step_location == "on_batch_end":
                if self._is_cyclic(model_name):
                    self._save_group_lr(opt, model_name)
            if step_location == "on_epoch_end":
                if not self._is_cyclic(model_name):
                    self._save_group_lr(opt, model_name)

    def _save_group_lr(self, opt: Optimizer, model_name: Optional[str] = None):
        for group_idx, group in enumerate(opt.param_groups):
            if model_name is not None:
                group_name = ("_").join(["lr", model_name, str(group_idx)])
            else:
                group_name = ("_").join(["lr", str(group_idx)])
            self.trainer.lr_history.setdefault(group_name, []).append(group["lr"])

    def _multiple_scheduler(self):
        return self.trainer.lr_scheduler.__class__.__name__ == "MultipleLRScheduler"

    def _is_cyclic(self, model_name: str):
        return (
            self._has_scheduler(model_name)
            and "cycl"
            in self.trainer.lr_scheduler._schedulers[
                model_name
            ].__class__.__name__.lower()
        )

    def _has_scheduler(self, model_name: str):
        return model_name in self.trainer.lr_scheduler._schedulers


class ModelCheckpoint(Callback):
    r"""Saves the model after every epoch.

    This class is almost identical to the corresponding keras class.
    Therefore, **credit** to the Keras Team.

    Callbacks are passed as input parameters to the `Trainer` class. See
    `pytorch_widedeep.trainer.Trainer`

    Parameters
    ----------
    filepath: str, default=None
        Full path to save the output weights. It must contain only the root of
        the filenames. Epoch number and `.pt` extension (for pytorch) will be
        added. e.g. `filepath="path/to/output_weights/weights_out"` And the
        saved files in that directory will be named:
        _'weights_out_1.pt', 'weights_out_2.pt', ..._. If set to `None` the
        class just report best metric and best_epoch.
    monitor: str, default="loss"
        quantity to monitor. Typically _'val_loss'_ or metric name
        (e.g. _'val_acc'_)
    verbose:int, default=0
        verbosity mode
    save_best_only: bool, default=False,
        the latest best model according to the quantity monitored will not be
        overwritten.
    mode: str, default="auto"
        If `save_best_only=True`, the decision to overwrite the current save
        file is made based on either the maximization or the minimization of
        the monitored quantity. For _'acc'_, this should be _'max'_, for
        _'loss'_ this should be _'min'_, etc. In '_auto'_ mode, the
        direction is automatically inferred from the name of the monitored
        quantity.
    period: int, default=1
        Interval (number of epochs) between checkpoints.
    max_save: int, default=-1
        Maximum number of outputs to save. If -1 will save all outputs

    Attributes
    ----------
    best: float
        best metric
    best_epoch: int
        best epoch
    best_state_dict: dict
        best model state dictionary.<br/>
        To restore model to its best state use `Trainer.model.load_state_dict
        (model_checkpoint.best_state_dict)` where `model_checkpoint` is an
        instance of the class `ModelCheckpoint`. See the Examples folder in
        the repo or the Examples section in this documentation for details

    Examples
    --------
    >>> from pytorch_widedeep.callbacks import ModelCheckpoint
    >>> from pytorch_widedeep.models import TabMlp, Wide, WideDeep
    >>> from pytorch_widedeep.training import Trainer
    >>>
    >>> embed_input = [(u, i, j) for u, i, j in zip(["a", "b", "c"][:4], [4] * 3, [8] * 3)]
    >>> column_idx = {k: v for v, k in enumerate(["a", "b", "c"])}
    >>> wide = Wide(10, 1)
    >>> deep = TabMlp(mlp_hidden_dims=[8, 4], column_idx=column_idx, cat_embed_input=embed_input)
    >>> model = WideDeep(wide, deep)
    >>> trainer = Trainer(model, objective="regression", callbacks=[ModelCheckpoint(filepath='checkpoints/weights_out')])
    """

    def __init__(
        self,
        filepath: Optional[str] = None,
        monitor: str = "val_loss",
        verbose: int = 0,
        save_best_only: bool = False,
        mode: str = "auto",
        period: int = 1,
        max_save: int = -1,
    ):
        super(ModelCheckpoint, self).__init__()

        self.filepath = filepath
        self.monitor = monitor
        self.verbose = verbose
        self.save_best_only = save_best_only
        self.mode = mode
        self.period = period
        self.max_save = max_save

        self.epochs_since_last_save = 0

        if self.filepath:
            if len(self.filepath.split("/")[:-1]) == 0:
                raise ValueError(
                    "'filepath' must be the full path to save the output weights,"
                    " including the root of the filenames. e.g. 'checkpoints/weights_out'"
                )

            root_dir = ("/").join(self.filepath.split("/")[:-1])
            if not os.path.exists(root_dir):
                os.makedirs(root_dir)

        if self.max_save > 0:
            self.old_files: List[str] = []

        if self.mode not in ["auto", "min", "max"]:
            warnings.warn(
                "ModelCheckpoint mode %s is unknown, "
                "fallback to auto mode." % (self.mode),
                RuntimeWarning,
            )
            self.mode = "auto"
        if self.mode == "min":
            self.monitor_op = np.less
            self.best = np.Inf
        elif self.mode == "max":
            self.monitor_op = np.greater  # type: ignore[assignment]
            self.best = -np.Inf
        else:
            if _is_metric(self.monitor):
                self.monitor_op = np.greater  # type: ignore[assignment]
                self.best = -np.Inf
            else:
                self.monitor_op = np.less
                self.best = np.Inf

    def on_epoch_end(  # noqa: C901
        self, epoch: int, logs: Optional[Dict] = None, metric: Optional[float] = None
    ):
        logs = logs or {}
        self.epochs_since_last_save += 1
        if self.epochs_since_last_save >= self.period:
            self.epochs_since_last_save = 0
            if self.filepath:
                filepath = "{}_{}.p".format(self.filepath, epoch + 1)
            if self.save_best_only:
                current = logs.get(self.monitor)
                if current is None:
                    warnings.warn(
                        "Can save best model only with %s available, "
                        "skipping." % (self.monitor),
                        RuntimeWarning,
                    )
                else:
                    if self.monitor_op(current, self.best):
                        if self.verbose > 0:
                            if self.filepath:
                                print(
                                    "\nEpoch %05d: %s improved from %0.5f to %0.5f,"
                                    " saving model to %s"
                                    % (
                                        epoch + 1,
                                        self.monitor,
                                        self.best,
                                        current,
                                        filepath,
                                    )
                                )
                            else:
                                print(
                                    "\nEpoch %05d: %s improved from %0.5f to %0.5f"
                                    % (
                                        epoch + 1,
                                        self.monitor,
                                        self.best,
                                        current,
                                    )
                                )
<<<<<<< HEAD

=======
>>>>>>> 0d956f2b
                        self.best = current
                        self.best_epoch = epoch
                        self.best_state_dict = self.model.state_dict()
                        if self.filepath:
                            torch.save(self.best_state_dict, filepath)
                            if self.max_save > 0:
                                if len(self.old_files) == self.max_save:
                                    try:
                                        os.remove(self.old_files[0])
                                    except FileNotFoundError:
                                        pass
                                    self.old_files = self.old_files[1:]
                                self.old_files.append(filepath)
                    else:
                        if self.verbose > 0:
                            print(
                                "\nEpoch %05d: %s did not improve from %0.5f"
                                % (epoch + 1, self.monitor, self.best)
                            )
            if not self.save_best_only and self.filepath:
                if self.verbose > 0:
                    print("\nEpoch %05d: saving model to %s" % (epoch + 1, filepath))
                torch.save(self.model.state_dict(), filepath)
                if self.max_save > 0:
                    if len(self.old_files) == self.max_save:
                        try:
                            os.remove(self.old_files[0])
                        except FileNotFoundError:
                            pass
                        self.old_files = self.old_files[1:]
                    self.old_files.append(filepath)

    def __getstate__(self):
        d = self.__dict__
        self_dict = {k: d[k] for k in d if k not in ["trainer", "model"]}
        return self_dict

    def __setstate__(self, state):
        self.__dict__ = state


class EarlyStopping(Callback):
    r"""Stop training when a monitored quantity has stopped improving.

    This class is almost identical to the corresponding keras class.
    Therefore, **credit** to the Keras Team.

    Callbacks are passed as input parameters to the `Trainer` class. See
    `pytorch_widedeep.trainer.Trainer`

    Parameters
    -----------
    monitor: str, default='val_loss'.
        Quantity to monitor. Typically _'val_loss'_ or metric name
        (e.g. _'val_acc'_)
    min_delta: float, default=0.
        minimum change in the monitored quantity to qualify as an
        improvement, i.e. an absolute change of less than min_delta, will
        count as no improvement.
    patience: int, default=10.
        Number of epochs that produced the monitored quantity with no
        improvement after which training will be stopped.
    verbose: int.
        verbosity mode.
    mode: str, default='auto'
        one of _{'auto', 'min', 'max'}_. In _'min'_ mode, training will
        stop when the quantity monitored has stopped decreasing; in _'max'_
        mode it will stop when the quantity monitored has stopped increasing;
        in _'auto'_ mode, the direction is automatically inferred from the
        name of the monitored quantity.
    baseline: float, Optional. default=None.
        Baseline value for the monitored quantity to reach. Training will
        stop if the model does not show improvement over the baseline.
    restore_best_weights: bool, default=None
        Whether to restore model weights from the epoch with the best
        value of the monitored quantity. If `False`, the model weights
        obtained at the last step of training are used.

    Attributes
    ----------
    best: float
        best metric
    stopped_epoch: int
        epoch when the training stopped

    Examples
    --------
    >>> from pytorch_widedeep.callbacks import EarlyStopping
    >>> from pytorch_widedeep.models import TabMlp, Wide, WideDeep
    >>> from pytorch_widedeep.training import Trainer
    >>>
    >>> embed_input = [(u, i, j) for u, i, j in zip(["a", "b", "c"][:4], [4] * 3, [8] * 3)]
    >>> column_idx = {k: v for v, k in enumerate(["a", "b", "c"])}
    >>> wide = Wide(10, 1)
    >>> deep = TabMlp(mlp_hidden_dims=[8, 4], column_idx=column_idx, cat_embed_input=embed_input)
    >>> model = WideDeep(wide, deep)
    >>> trainer = Trainer(model, objective="regression", callbacks=[EarlyStopping(patience=10)])
    """

    def __init__(
        self,
        monitor: str = "val_loss",
        min_delta: float = 0.0,
        patience: int = 10,
        verbose: int = 0,
        mode: str = "auto",
        baseline: Optional[float] = None,
        restore_best_weights: bool = False,
    ):
        super(EarlyStopping, self).__init__()

        self.monitor = monitor
        self.min_delta = min_delta
        self.patience = patience
        self.verbose = verbose
        self.mode = mode
        self.baseline = baseline
        self.restore_best_weights = restore_best_weights

        self.wait = 0
        self.stopped_epoch = 0
        self.state_dict = None

        if self.mode not in ["auto", "min", "max"]:
            warnings.warn(
                "EarlyStopping mode %s is unknown, "
                "fallback to auto mode." % self.mode,
                RuntimeWarning,
            )
            self.mode = "auto"

        if self.mode == "min":
            self.monitor_op = np.less
        elif self.mode == "max":
            self.monitor_op = np.greater  # type: ignore[assignment]
        else:
            if _is_metric(self.monitor):
                self.monitor_op = np.greater  # type: ignore[assignment]
            else:
                self.monitor_op = np.less

        if self.monitor_op == np.greater:
            self.min_delta *= 1
        else:
            self.min_delta *= -1

    def on_train_begin(self, logs: Optional[Dict] = None):
        # Allow instances to be re-used
        self.wait = 0
        self.stopped_epoch = 0
        if self.baseline is not None:
            self.best = self.baseline
        else:
            self.best = np.Inf if self.monitor_op == np.less else -np.Inf

    def on_epoch_end(
        self, epoch: int, logs: Optional[Dict] = None, metric: Optional[float] = None
    ):
        current = self.get_monitor_value(logs)
        if current is None:
            return

        if self.monitor_op(current - self.min_delta, self.best):
            self.best = current
            self.wait = 0
            if self.restore_best_weights:
                self.state_dict = self.model.state_dict()
        else:
            self.wait += 1
            if self.wait >= self.patience:
                self.stopped_epoch = epoch
                self.trainer.early_stop = True
                if self.restore_best_weights:
                    if self.verbose > 0:
                        print("Restoring model weights from the end of the best epoch")
                    self.model.load_state_dict(self.state_dict)

    def on_train_end(self, logs: Optional[Dict] = None):
        if self.stopped_epoch > 0 and self.verbose > 0:
            print("Epoch %05d: early stopping" % (self.stopped_epoch + 1))

    def get_monitor_value(self, logs):
        monitor_value = logs.get(self.monitor)
        if monitor_value is None:
            warnings.warn(
                "Early stopping conditioned on metric `%s` "
                "which is not available. Available metrics are: %s"
                % (self.monitor, ",".join(list(logs.keys()))),
                RuntimeWarning,
            )
        return monitor_value

    def __getstate__(self):
        d = self.__dict__
        self_dict = {k: d[k] for k in d if k not in ["trainer", "model"]}
        return self_dict

    def __setstate__(self, state):
        self.__dict__ = state<|MERGE_RESOLUTION|>--- conflicted
+++ resolved
@@ -491,10 +491,6 @@
                                         current,
                                     )
                                 )
-<<<<<<< HEAD
-
-=======
->>>>>>> 0d956f2b
                         self.best = current
                         self.best_epoch = epoch
                         self.best_state_dict = self.model.state_dict()
