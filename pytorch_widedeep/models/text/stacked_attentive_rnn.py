import warnings

import numpy as np
import torch
from torch import nn

from pytorch_widedeep.wdtypes import Any, List, Tuple, Union, Tensor, Optional
from pytorch_widedeep.models.text._encoders import ContextAttentionEncoder
from pytorch_widedeep.models.tabular.mlp._layers import MLP


class StackedAttentiveRNN(nn.Module):
    r"""Text classifier/regressor comprised by a stack of blocks:
    `[RNN + Attention]`. This can be used as the `deeptext` component of a
    Wide & Deep model or independently by itself.

    In addition, there is the option to add a Fully Connected (FC) set of
    dense layers on top of the attentiob blocks

    Parameters
    ----------
    vocab_size: int
        Number of words in the vocabulary
    embed_dim: int, Optional, default = None
        Dimension of the word embeddings if non-pretained word vectors are
        used
    embed_matrix: np.ndarray, Optional, default = None
        Pretrained word embeddings
    embed_trainable: bool, default = True
        Boolean indicating if the pretrained embeddings are trainable
    rnn_type: str, default = 'lstm'
        String indicating the type of RNN to use. One of 'lstm' or 'gru'
    hidden_dim: int, default = 64
        Hidden dim of the RNN
    bidirectional: bool, default = True
        Boolean indicating whether the staked RNNs are bidirectional
    padding_idx: int, default = 1
        index of the padding token in the padded-tokenised sequences. The
        `TextPreprocessor` class within this library uses fastai's
        tokenizer where the token index 0 is reserved for the _'unknown'_
        word token. Therefore, the default value is set to 1.
    n_blocks: int, default = 3
        Number of attention blocks. Each block is comprised by an RNN and a
        Context Attention Encoder
    attn_concatenate: bool, default = True
        Boolean indicating if the input to the attention mechanism will be the
        output of the RNN or the output of the RNN concatenated with the last
        hidden state or simply
    attn_dropout: float, default = 0.1
        Internal dropout for the attention mechanism
    with_addnorm: bool, default = False
        Boolean indicating if the output of each block will be added to the
        input and normalised
    head_hidden_dims: List, Optional, default = None
        List with the sizes of the dense layers in the head e.g: [128, 64]
    head_activation: str, default = "relu"
        Activation function for the dense layers in the head. Currently
        _'tanh'_, _'relu'_, _'leaky_relu'_ and _'gelu'_ are supported
    head_dropout: float, Optional, default = None
        Dropout of the dense layers in the head
    head_batchnorm: bool, default = False
        Boolean indicating whether or not to include batch normalization in
        the dense layers that form the _'rnn_mlp'_
    head_batchnorm_last: bool, default = False
        Boolean indicating whether or not to apply batch normalization to the
        last of the dense layers in the head
    head_linear_first: bool, default = False
        Boolean indicating whether the order of the operations in the dense
        layer. If `True: [LIN -> ACT -> BN -> DP]`. If `False: [BN -> DP ->
        LIN -> ACT]`

    Attributes
    ----------
    word_embed: nn.Module
        word embedding matrix
    rnn: nn.Module
        Stack of RNNs
<<<<<<< HEAD
    rnn_mlp: nn.Sequential
        Stack of dense layers on top of the RNN. This will only exists if
        `head_layers_dim` is not `None`
    output_dim: int
        The output dimension of the model. This is a required attribute
        neccesary to build the `WideDeep` class
=======
    rnn_mlp: nn.Module
        Stack of dense layers on top of the RNN. This will only exists if
        `head_layers_dim` is not `None`
>>>>>>> 0d956f2b

    Examples
    --------
    >>> import torch
    >>> from pytorch_widedeep.models import StackedAttentiveRNN
    >>> X_text = torch.cat((torch.zeros([5,1]), torch.empty(5, 4).random_(1,4)), axis=1)
    >>> model = StackedAttentiveRNN(vocab_size=4, hidden_dim=4, padding_idx=0, embed_dim=4)
    >>> out = model(X_text)
    """

    def __init__(
        self,
        vocab_size: int,
        embed_dim: Optional[int] = None,
        embed_matrix: Optional[np.ndarray] = None,
        embed_trainable: bool = True,
        rnn_type: str = "lstm",
        hidden_dim: int = 64,
        bidirectional: bool = False,
        padding_idx: int = 1,
        n_blocks: int = 3,
        attn_concatenate: bool = False,
        attn_dropout: float = 0.1,
        with_addnorm: bool = False,
        head_hidden_dims: Optional[List[int]] = None,
        head_activation: str = "relu",
        head_dropout: Optional[float] = None,
        head_batchnorm: bool = False,
        head_batchnorm_last: bool = False,
        head_linear_first: bool = False,
    ):
        super(StackedAttentiveRNN, self).__init__()

        if (
            embed_dim is not None
            and embed_matrix is not None
            and not embed_dim == embed_matrix.shape[1]
        ):
            warnings.warn(
                "the input embedding dimension {} and the dimension of the "
                "pretrained embeddings {} do not match. The pretrained embeddings "
                "dimension ({}) will be used".format(
                    embed_dim, embed_matrix.shape[1], embed_matrix.shape[1]
                ),
                UserWarning,
            )

        if rnn_type.lower() not in ["lstm", "gru"]:
            raise ValueError(
                f"'rnn_type' must be 'lstm' or 'gru', got {rnn_type} instead"
            )

        self.vocab_size = vocab_size
        self.embed_trainable = embed_trainable
        self.embed_dim = embed_dim

        self.rnn_type = rnn_type
        self.hidden_dim = hidden_dim
        self.bidirectional = bidirectional
        self.padding_idx = padding_idx

        self.n_blocks = n_blocks
        self.attn_concatenate = attn_concatenate
        self.attn_dropout = attn_dropout
        self.with_addnorm = with_addnorm

        self.head_hidden_dims = head_hidden_dims
        self.head_activation = head_activation
        self.head_dropout = head_dropout
        self.head_batchnorm = head_batchnorm
        self.head_batchnorm_last = head_batchnorm_last
        self.head_linear_first = head_linear_first

        # Embeddings
        self.word_embed, self.embed_dim = self._set_embeddings(embed_matrix)

        # Linear Projection: if embed_dim is different that the input of the
        # attention blocks we add a linear projection
        if bidirectional and attn_concatenate:
            self.rnn_output_dim = hidden_dim * 4
        elif bidirectional or attn_concatenate:
            self.rnn_output_dim = hidden_dim * 2
        else:
            self.rnn_output_dim = hidden_dim

        if self.rnn_output_dim != self.embed_dim:
            self.embed_proj: Union[nn.Linear, nn.Identity] = nn.Linear(
                self.embed_dim, self.rnn_output_dim
            )
        else:
            self.embed_proj = nn.Identity()

        # RNN
        rnn_params = {
            "input_size": self.rnn_output_dim,
            "hidden_size": hidden_dim,
            "bidirectional": bidirectional,
            "batch_first": True,
        }
        if self.rnn_type.lower() == "lstm":
            self.rnn: Union[nn.LSTM, nn.GRU] = nn.LSTM(**rnn_params)
        elif self.rnn_type.lower() == "gru":
            self.rnn = nn.GRU(**rnn_params)

        # FC-Head (Mlp)
        self.attention_blks = nn.ModuleList()
        for i in range(n_blocks):
            self.attention_blks.append(
                ContextAttentionEncoder(
                    self.rnn,
                    self.rnn_output_dim,
                    attn_dropout,
                    attn_concatenate,
                    with_addnorm=with_addnorm if i != n_blocks - 1 else False,
                    sum_along_seq=i == n_blocks - 1,
                )
            )

        # Mlp
        if self.head_hidden_dims is not None:
            head_hidden_dims = [self.rnn_output_dim] + head_hidden_dims
            self.rnn_mlp: Union[MLP, nn.Identity] = MLP(
                head_hidden_dims,
                head_activation,
                head_dropout,
                head_batchnorm,
                head_batchnorm_last,
                head_linear_first,
            )
        else:
            # simple hack to add readability in the forward pass
            self.rnn_mlp = nn.Identity()

    def forward(self, X: Tensor) -> Tensor:  # type: ignore
        x = self.embed_proj(self.word_embed(X.long()))

        h = nn.init.zeros_(
            torch.Tensor(2 if self.bidirectional else 1, X.shape[0], self.hidden_dim)
        ).to(x.device)
        if self.rnn_type == "lstm":
            c = nn.init.zeros_(
                torch.Tensor(
                    2 if self.bidirectional else 1, X.shape[0], self.hidden_dim
                )
            ).to(x.device)
        else:
            c = None

        for blk in self.attention_blks:
            x, h, c = blk(x, h, c)

        return self.rnn_mlp(x)

    def output_dim(self) -> int:
        r"""The output dimension of the model. This is a required property
        neccesary to build the `WideDeep` class
        """
        return (
            self.head_hidden_dims[-1]
            if self.head_hidden_dims is not None
            else self.rnn_output_dim
        )

    @property
    def attention_weights(self) -> List:
        r"""List with the attention weights per block

        The shape of the attention weights is $(N, S)$ Where $N$ is the batch
        size and $S$ is the length of the sequence
        """
        return [blk.attn.attn_weights for blk in self.attention_blks]

    def _set_embeddings(
        self, embed_matrix: Union[Any, np.ndarray]
    ) -> Tuple[nn.Module, int]:
        if isinstance(embed_matrix, np.ndarray):
            assert (
                embed_matrix.dtype == "float32"
            ), "'embed_matrix' must be of dtype 'float32', got dtype '{}'".format(
                str(embed_matrix.dtype)
            )
            word_embed = nn.Embedding(
                self.vocab_size, embed_matrix.shape[1], padding_idx=self.padding_idx
            )
            if self.embed_trainable:
                word_embed.weight = nn.Parameter(
                    torch.tensor(embed_matrix), requires_grad=True
                )
            else:
                word_embed.weight = nn.Parameter(
                    torch.tensor(embed_matrix), requires_grad=False
                )
            embed_dim = embed_matrix.shape[1]
        else:
            word_embed = nn.Embedding(
                self.vocab_size, self.embed_dim, padding_idx=self.padding_idx
            )
            embed_dim = self.embed_dim

        return word_embed, embed_dim<|MERGE_RESOLUTION|>--- conflicted
+++ resolved
@@ -75,18 +75,9 @@
         word embedding matrix
     rnn: nn.Module
         Stack of RNNs
-<<<<<<< HEAD
-    rnn_mlp: nn.Sequential
-        Stack of dense layers on top of the RNN. This will only exists if
-        `head_layers_dim` is not `None`
-    output_dim: int
-        The output dimension of the model. This is a required attribute
-        neccesary to build the `WideDeep` class
-=======
     rnn_mlp: nn.Module
         Stack of dense layers on top of the RNN. This will only exists if
         `head_layers_dim` is not `None`
->>>>>>> 0d956f2b
 
     Examples
     --------
