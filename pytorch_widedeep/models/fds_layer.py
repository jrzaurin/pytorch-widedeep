--- conflicted
+++ resolved
@@ -34,11 +34,6 @@
          but more a utility that can be used as we run a `WideDeep` model.
          The parameters of this extra layers can be set as the class
          `WideDeep` is instantiated via the keyword arguments `fds_config`.
-<<<<<<< HEAD
-
-        :information_source: **NOTE**: Feature Distribution Smoothing is
-         available when using ONLY a `deeptabular` component
-=======
 
         :information_source: **NOTE**: Feature Distribution Smoothing is
          available when using ONLY a `deeptabular` component
@@ -47,7 +42,6 @@
         experimental and we recommend the user to not use it unless the
         corresponding [publication](https://arxiv.org/abs/2102.09554) is
         well understood
->>>>>>> 0d956f2b
 
         The code here is based on the code at the
         [official repo](https://github.com/YyzHarry/imbalanced-regression)
