--- conflicted
+++ resolved
@@ -88,18 +88,6 @@
     ----------
     cat_and_cont_embed: nn.Module
         This is the module that processes the categorical and continuous columns
-<<<<<<< HEAD
-    tab_resnet_blks: nn.Sequential
-        deep dense Resnet model that will receive the concatenation of the
-        embeddings and the continuous columns
-    tab_resnet_mlp: nn.Sequential
-        if `mlp_hidden_dims` is `True`, this attribute will be an mlp
-        model that will receive the results of the concatenation of the
-        embeddings and the continuous columns -- if present --.
-    output_dim: int
-        The output dimension of the model. This is a required attribute
-        neccesary to build the `WideDeep` class
-=======
     encoder: nn.Module
         deep dense Resnet model that will receive the concatenation of the
         embeddings and the continuous columns
@@ -107,7 +95,6 @@
         if `mlp_hidden_dims` is `True`, this attribute will be an mlp
         model that will receive the results of the concatenation of the
         embeddings and the continuous columns -- if present --.
->>>>>>> 0d956f2b
 
     Examples
     --------
